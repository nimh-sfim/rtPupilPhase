--- conflicted
+++ resolved
@@ -1,10 +1,6 @@
 # rtPupilPhase
 
-<<<<<<< HEAD
 This is a repository for code associated with [Kronemer et al., 2024](https://www.biorxiv.org/content/10.1101/2024.02.12.579393v1). This repo includes three components:
-=======
-This is a repository for code associated with [Kronemer et al., 2024](https://biorxiv.org/cgi/content/short/2024.02.12.579393v1).
->>>>>>> 1bbbbb0f
 
 1. PsychoPy code implementing a fixation task with real-time pupillometry. This task consists of a black fixation cross on a grey background. In this task, participants are asked to maintain their gaze on the central fixation point at all times and keep a steady head position in the head/chin rest system. Participants completed five 10-minute fixation task blocks. Between each block participants were given break until they indicated they were prepared to begin the next fixation period.
 1. Human pupillometry data collected from the fixation task described above, and monkey pupillometry data.
@@ -12,13 +8,7 @@
 
 ## Getting Started
 
-<<<<<<< HEAD
 ### Setting up the Environment
-=======
-Additional changes may occur as the manuscript goes through the peer review process. 
-
-## Real-time Pupillometry
->>>>>>> 1bbbbb0f
 
 #### Python
 
@@ -107,7 +97,7 @@
 python3 simrtPupilPhase_human.py 046 048
 ```
 
-There are no required parameters for the real-time pupillometry code; the simulation Python code requires a list of subject IDs to run through (see example above for syntax). Just as with the real-time code, you can specify the parameters of the real-time algorithm using command line options. To see all of the options, you can run 
+There are no required parameters for the real-time pupillometry code; the simulation Python code requires a list of subject IDs to run through (see example above for syntax). Just as with the real-time code, you can specify the parameters of the real-time algorithm using command line options. To see all of the options, you can run
 
 ```bash
 python3 simrtPupilPhase_human.py -h
